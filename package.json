{
  "name": "supertest-fetch",
  "version": "1.0.1",
  "description": "Supertest with WHATWG fetch like interface.",
  "main": "lib/index.js",
  "types": "types/index.d.ts",
  "files": [
    "lib/**/*",
    "types/**/*"
  ],
  "scripts": {
    "test": "npm run build && npm run lint && npm run test:unittest",
    "precommit:test": "npm run build && lint-staged && npm run precommit:unittest",
    "build": "tsc",
    "clean": "rm -rf dist coverage",
    "test:unittest": "tsc -p test && nyc mocha 'test/**/*.@(ts|js)'",
    "precommit:unittest": "tsc -p test && mocha --reporter progress 'test/**/*.@(ts|js)'",
    "lint": "npm run lint:source && npm run lint:markdown && npm run lint:tests",
    "lint:source": "tslint -c tslint.json -t stylish 'src/**/*.ts'",
    "lint:tests": "tslint -c test/tslint.json -t stylish 'test/**/*.ts'",
    "lint:markdown": "markdownlint src/**/*.md *.md",
    "prepare": "npm run build",
    "prepublishOnly": "npm run build && npm test",
    "semantic-release": "semantic-release"
  },
  "husky": {
    "hooks": {
      "commit-msg": "validate-commit-msg",
      "pre-commit": "npm run precommit:test"
    }
  },
  "lint-staged": {
    "src/**/*.ts": [
      "tslint -c tslint.json -t stylish"
    ],
    "test/**/*.ts": [
      "tslint -c test/tslint.json -t stylish"
    ]
  },
  "repository": {
    "type": "git",
    "url": "git+https://github.com/jwalton/node-supertest-fetch.git"
  },
  "keywords": [
    "supertest",
    "api",
    "test",
    "node"
  ],
  "author": "Jason Walton",
  "license": "MIT",
  "bugs": {
    "url": "https://github.com/jwalton/node-supertest-fetch/issues"
  },
  "homepage": "https://github.com/jwalton/node-supertest-fetch#readme",
  "devDependencies": {
    "@types/chai": "^4.1.3",
    "@types/chai-as-promised": "^7.1.0",
    "@types/mocha": "^5.2.0",
    "@types/node": "^10.0.0",
    "chai": "^4.1.2",
    "chai-as-promised": "^7.1.1",
    "coveralls": "^3.0.0",
    "husky": "^1.0.0-rc.2",
    "lint-staged": "^7.0.5",
<<<<<<< HEAD
    "markdownlint-cli": "^0.10.0",
=======
    "markdownlint-cli": "^0.9.0",
>>>>>>> e5e861ff
    "mocha": "^5.1.1",
    "nyc": "^11.8.0",
    "semantic-release": "^15.2.0",
    "ts-node": "^6.0.1",
    "tslint": "^5.9.1",
    "typescript": "^2.8.3",
    "validate-commit-msg": "^2.14.0"
  },
  "dependencies": {
    "@types/node-fetch": "^2.1.0",
    "node-fetch": "^2.1.2"
  }
}<|MERGE_RESOLUTION|>--- conflicted
+++ resolved
@@ -63,11 +63,7 @@
     "coveralls": "^3.0.0",
     "husky": "^1.0.0-rc.2",
     "lint-staged": "^7.0.5",
-<<<<<<< HEAD
     "markdownlint-cli": "^0.10.0",
-=======
-    "markdownlint-cli": "^0.9.0",
->>>>>>> e5e861ff
     "mocha": "^5.1.1",
     "nyc": "^11.8.0",
     "semantic-release": "^15.2.0",
